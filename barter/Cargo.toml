[package]
name = "barter"
version = "0.12.2"
edition = "2024"
authors = ["JustAStream <justastream.code@gmail.com>"]
license = "MIT"
documentation = "https://docs.rs/barter"
repository = "https://github.com/barter-rs/barter-rs"
readme = "README.md"
description = "Framework for building high-performance live-trading, paper-trading and back-testing systems"
keywords = ["trading", "backtesting", "crypto", "stocks", "investment"]
categories = ["accessibility", "simulation"]

[[bench]]
name = "backtest"
path = "benches/backtest/mod.rs"
harness = false

[dev-dependencies]
rust_decimal_macros = { workspace = true }
serde_json = { workspace = true }
spin_sleep = { workspace = true }
<<<<<<< HEAD
=======
tokio = { workspace = true, features = ["fs"]}
criterion = { workspace = true }
>>>>>>> c72ce727

[dependencies]
# Barter Ecosystem
barter-integration = { workspace = true }
barter-instrument = { workspace = true }
barter-data = { workspace = true }
barter-execution = { workspace = true }

# Logging
tracing = { workspace = true }
tracing-subscriber = { workspace = true, features = ["env-filter", "json", "registry"]}

# Async
tokio = { workspace = true, features = ["sync"] }
futures = { workspace = true }
pin-project = { workspace = true }

# Error
thiserror = { workspace = true }

# SerDe
serde = { workspace = true, features = ["derive"] }

# Data Structures
smol_str = { workspace = true }
rust_decimal = { workspace = true }
fnv = { workspace = true }
indexmap = { workspace = true, features = ["serde"]}

# Misc
chrono = { workspace = true, features = ["serde"]}
derive_more = { workspace = true, features = ["constructor", "from", "display"]}
prettytable-rs = "0.10.0"
itertools = { workspace = true }
parking_lot = { workspace = true }
<|MERGE_RESOLUTION|>--- conflicted
+++ resolved
@@ -1,6 +1,6 @@
 [package]
 name = "barter"
-version = "0.12.2"
+version = "0.11.0"
 edition = "2024"
 authors = ["JustAStream <justastream.code@gmail.com>"]
 license = "MIT"
@@ -20,11 +20,8 @@
 rust_decimal_macros = { workspace = true }
 serde_json = { workspace = true }
 spin_sleep = { workspace = true }
-<<<<<<< HEAD
-=======
 tokio = { workspace = true, features = ["fs"]}
 criterion = { workspace = true }
->>>>>>> c72ce727
 
 [dependencies]
 # Barter Ecosystem
